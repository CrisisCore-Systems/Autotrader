--- conflicted
+++ resolved
@@ -21,7 +21,6 @@
 import sys
 import argparse
 import logging
-import json
 from pathlib import Path
 from datetime import datetime
 from typing import List, Dict
@@ -37,18 +36,13 @@
 from bouncehunter.penny_universe import PennyUniverse
 from bouncehunter.advanced_filters import AdvancedRiskFilters
 from bouncehunter.pennyhunter_memory import PennyHunterMemory
-<<<<<<< HEAD
-from bouncehunter.memory_tracker import MemoryTracker  # Phase 2.5
-=======
 from risk.regime_flip import RegimeFlip, RegimeInputs
 from metrics.pnl import PnLTracker
->>>>>>> 77e8f6c9
 import yfinance as yf
 
 # Project root
 PROJECT_ROOT = Path(__file__).parent
 BLOCKLIST_FILE = PROJECT_ROOT / "configs" / "ticker_blocklist.txt"
-STATUS_FILE = PROJECT_ROOT / "reports" / "scanner_status.json"
 
 logging.basicConfig(
     level=logging.INFO,
@@ -122,12 +116,6 @@
         self.memory_enabled = config.get('memory', {}).get('enabled', True)
         logger.info(f"📊 Memory System: {'ENABLED' if self.memory_enabled else 'DISABLED'}")
 
-<<<<<<< HEAD
-        # NEW: Phase 2.5 Advanced Memory Tracker
-        db_path = PROJECT_ROOT / "bouncehunter_memory.db"
-        self.memory_tracker = MemoryTracker(str(db_path))
-        logger.info(f"🧠 Phase 2.5 Memory Tracker initialized: {db_path}")
-=======
         # PHASE 2.5: RegimeFlip (optional hard regime gate)
         regime_flip_config = config.get('guards', {}).get('regime_flip', {})
         if regime_flip_config.get('enabled', False):
@@ -141,7 +129,6 @@
             logger.info(f"🔒 RegimeFlip: ENABLED (require {regime_flip_config.get('require_confirmations', 2)} confirmations)")
         else:
             self.regime_flip = None
->>>>>>> 77e8f6c9
 
         # Track trades
         self.trades_log = []
@@ -302,12 +289,7 @@
 
                         # PHASE 2 OPTIMIZATION: Accept all signals that pass gap/volume filters
                         # Score is logged but NOT used for filtering (not predictive)
-                        
-                        # Phase 2.5: Generate unique signal ID
-                        signal_id = f"{ticker}_{current.name.strftime('%Y%m%d_%H%M%S')}"
-                        
-                        signal_data = {
-                            'signal_id': signal_id,
+                        signals.append({
                             'ticker': ticker,
                             'signal_type': 'runner_vwap',
                             'price': current['Close'],
@@ -317,18 +299,8 @@
                             'components': score.components,
                             'date': current.name.strftime('%Y-%m-%d'),
                             'hist': hist  # Store for advanced filtering
-                        }
-                        
-                        # Phase 2.5: Classify and record signal quality
-                        quality = self.memory_tracker.classify_signal_quality({
-                            'gap_pct': gap_pct,
-                            'volume_ratio': vol_spike,
-                            'regime': 'normal'  # Will be set from regime detector
                         })
-                        self.memory_tracker.record_signal(signal_id, signal_data, quality)
-                        logger.info(f"🟢 {ticker} ({current.name.strftime('%Y-%m-%d')}): Gap {gap_pct:.1f}%, Vol {vol_spike:.1f}x, Score {score.total_score:.1f}/10.0, Quality: {quality.upper()} ✅")
-                        
-                        signals.append(signal_data)
+                        logger.info(f"🟢 {ticker} ({current.name.strftime('%Y-%m-%d')}): Gap {gap_pct:.1f}%, Vol {vol_spike:.1f}x, Score {score.total_score:.1f}/10.0 ✅")
                         break  # Only take first qualifying signal per ticker
 
             except Exception as e:
@@ -434,7 +406,6 @@
             # Track the trade
             trade = {
                 'ticker': ticker,
-                'signal_id': signal.get('signal_id'),  # Phase 2.5: Link to signal
                 'entry_time': datetime.now().isoformat(),
                 'entry_price': entry_price,
                 'shares': shares,
@@ -468,24 +439,12 @@
             pnl = trade.get('pnl', 0)
             trade_date = trade.get('exit_time', datetime.now().isoformat())
 
-            # Original memory system
             self.memory.record_trade_outcome(
                 ticker=trade['ticker'],
                 won=won,
                 pnl=pnl,
                 trade_date=trade_date
             )
-
-            # Phase 2.5: Update memory tracker with outcome
-            if 'signal_id' in trade and trade['signal_id']:
-                return_pct = (pnl / (trade['entry_price'] * trade['shares'])) * 100
-                outcome = 'win' if won else 'loss'
-                self.memory_tracker.update_after_trade(
-                    signal_id=trade['signal_id'],
-                    outcome=outcome,
-                    return_pct=return_pct
-                )
-                logger.info(f"🧠 Phase 2.5: Updated signal {trade['signal_id']} - {outcome.upper()} ({return_pct:+.1f}%)")
 
             status = "WIN ✅" if won else "LOSS ❌"
             logger.info(f"📝 Memory updated: {trade['ticker']} {status} ${pnl:.2f}")
